--- conflicted
+++ resolved
@@ -159,18 +159,7 @@
   }
 
   activeTheme = nextTheme;
-<<<<<<< HEAD
-  const isDark = nextTheme === Theme.DARK;
-  if (document.body) {
-    document.body.classList.toggle("theme-dark", isDark);
-  }
-  if (document.documentElement) {
-    document.documentElement.setAttribute("data-theme", nextTheme);
-    document.documentElement.style.setProperty("color-scheme", isDark ? "dark" : "light");
-  }
-=======
   document.body.classList.toggle("theme-dark", nextTheme === Theme.DARK);
->>>>>>> 347bb744
   updateThemeToggle();
 
   if (!persist) {
