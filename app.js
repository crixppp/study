/*
Non-negotiables:
- Use requestAnimationFrame + performance.now(); compute elapsed from timestamps.
- Interpolate visible ring proportions for smoothness; underlying totals remain exact.
- Handle tab visibility changes; clamp dt to avoid stutters.
- Buttons use transform/box-shadow for feedback; accessible focus rings.
- Honour prefers-reduced-motion.
*/

const Modes = Object.freeze({
  IDLE: "idle",
  STUDY: "study",
  BREAK: "break",
  PAUSED: "paused",
});

const Theme = Object.freeze({
  LIGHT: "light",
  DARK: "dark",
});

const STORAGE_KEY = "studypie-state";
const THEME_STORAGE_KEY = "studypie-theme";
const RADIUS = 90;
const CIRCUMFERENCE = 2 * Math.PI * RADIUS;
const STUDY_BASE_ROTATION_DEG = 90;
const CIRCUMFERENCE_STR = CIRCUMFERENCE.toFixed(3);
const STUDY_ROTATION = `rotate(${STUDY_BASE_ROTATION_DEG}deg)`;
const FRAME_CLAMP_MS = 200;
const BASE_LERP = 0.25;
const RESET_HOLD_DURATION_MS = 1200;

const elements = {
  themeToggle: document.getElementById("btnTheme"),
  ringStudy: document.getElementById("ringStudy"),
  ringBreak: document.getElementById("ringBreak"),
  timer: document.getElementById("timer"),
  studyTotal: document.getElementById("studyTotal"),
  breakTotal: document.getElementById("breakTotal"),
  studyTotalValue: document.querySelector("#studyTotal .total__value"),
  breakTotalValue: document.querySelector("#breakTotal .total__value"),
  btnStudy: document.getElementById("btnStudy"),
  btnBreak: document.getElementById("btnBreak"),
  btnPause: document.getElementById("btnPause"),
  btnReset: document.getElementById("btnReset"),
};

const defaultState = {
  mode: Modes.IDLE,
  studyTotalMs: 0,
  breakTotalMs: 0,
  sessionStart: 0,
  carriedSessionMs: 0,
  resumeMode: null,
};

let state = { ...defaultState };
const resetHoldState = {
  active: false,
  startTime: 0,
  frameId: 0,
  pointerId: null,
  completed: false,
  cleanupTimeout: 0,
};
let displayStudyRatio = 0.5;
let lastTimestamp = null;
let sessionStartPerf = 0;
let lastTimerRenderSecond = null;
let lastPersistWall = 0;
let activeTheme = Theme.LIGHT;
let themeLockedByUser = false;
const colorSchemeMedia = window.matchMedia
  ? window.matchMedia("(prefers-color-scheme: dark)")
  : null;
let prefersReducedMotion = window.matchMedia
  ? window.matchMedia("(prefers-reduced-motion: reduce)")
  : { matches: false };

const motionListener = () => {
  // Sync immediately when preference changes so smoothing respects it.
  if (prefersReducedMotion.matches) {
    displayStudyRatio = getTargetStudyRatio({ wallNow: Date.now() });
    renderRing(displayStudyRatio);
  }
};

if (typeof prefersReducedMotion.addEventListener === "function") {
  prefersReducedMotion.addEventListener("change", motionListener);
} else if (typeof prefersReducedMotion.addListener === "function") {
  prefersReducedMotion.addListener(motionListener);
}

initializeTheme();
loadState();
applyModeClass();
renderStatic();
attachListeners();
requestAnimationFrame(loop);

function attachListeners() {
  if (elements.themeToggle) {
    elements.themeToggle.addEventListener("click", handleThemeToggleClick);
  }
  elements.btnStudy.addEventListener("click", () => startSession(Modes.STUDY));
  elements.btnBreak.addEventListener("click", () => startSession(Modes.BREAK));
  elements.btnPause.addEventListener("click", togglePause);
  elements.btnReset.addEventListener("pointerdown", handleResetPointerDown);
  elements.btnReset.addEventListener("pointerup", handleResetPointerUp);
  elements.btnReset.addEventListener("pointerleave", handleResetPointerLeave);
  elements.btnReset.addEventListener("pointercancel", handleResetPointerCancel);
  elements.btnReset.addEventListener("lostpointercapture", handleResetPointerCancel);
  elements.btnReset.addEventListener("keydown", handleResetKeyDown);
  elements.btnReset.addEventListener("keyup", handleResetKeyUp);
  elements.btnReset.addEventListener("blur", handleResetBlur);

  window.addEventListener("keydown", handleKeydown);
  document.addEventListener("visibilitychange", handleVisibilityChange);
}

function initializeTheme() {
  const storedTheme = readStoredTheme();
  if (storedTheme) {
    themeLockedByUser = true;
    setTheme(storedTheme, false);
  } else {
    const defaultTheme = colorSchemeMedia && colorSchemeMedia.matches ? Theme.DARK : Theme.LIGHT;
    setTheme(defaultTheme, false);
  }

  if (colorSchemeMedia) {
    if (typeof colorSchemeMedia.addEventListener === "function") {
      colorSchemeMedia.addEventListener("change", handleColorSchemeChange);
    } else if (typeof colorSchemeMedia.addListener === "function") {
      colorSchemeMedia.addListener(handleColorSchemeChange);
    }
  }
}

function handleColorSchemeChange(event) {
  if (themeLockedByUser) {
    return;
  }

  setTheme(event.matches ? Theme.DARK : Theme.LIGHT, false);
}

function handleThemeToggleClick() {
  themeLockedByUser = true;
  toggleTheme();
}

function toggleTheme() {
  const nextTheme = activeTheme === Theme.DARK ? Theme.LIGHT : Theme.DARK;
  setTheme(nextTheme);
}

function setTheme(nextTheme, persist = true) {
  if (!Object.values(Theme).includes(nextTheme)) {
    return;
  }

  activeTheme = nextTheme;
  document.body.classList.toggle("theme-dark", nextTheme === Theme.DARK);
  updateThemeToggle();

  if (!persist) {
    return;
  }

  try {
    localStorage.setItem(THEME_STORAGE_KEY, nextTheme);
  } catch (error) {
    // Ignore storage errors (e.g. privacy mode).
  }
}

function updateThemeToggle() {
  if (!elements.themeToggle) {
    return;
  }

  const isDark = activeTheme === Theme.DARK;
  const label = isDark ? "Switch to light mode" : "Switch to dark mode";
  elements.themeToggle.classList.toggle("theme-toggle--active", isDark);
  elements.themeToggle.setAttribute("aria-pressed", String(isDark));
  elements.themeToggle.setAttribute("aria-label", label);
  elements.themeToggle.setAttribute("title", label);
}

function readStoredTheme() {
  try {
    const stored = localStorage.getItem(THEME_STORAGE_KEY);
    if (stored && Object.values(Theme).includes(stored)) {
      return stored;
    }
  } catch (error) {
    // Ignore storage errors (e.g. disabled cookies).
  }

  return null;
}

function loadState() {
  try {
    const raw = localStorage.getItem(STORAGE_KEY);
    if (raw) {
      const data = JSON.parse(raw);
      const sanitized = {
        mode: Object.values(Modes).includes(data.mode) ? data.mode : Modes.IDLE,
        studyTotalMs: Number.isFinite(data.studyTotalMs) ? Math.max(0, data.studyTotalMs) : 0,
        breakTotalMs: Number.isFinite(data.breakTotalMs) ? Math.max(0, data.breakTotalMs) : 0,
        sessionStart: Number.isFinite(data.sessionStart) ? data.sessionStart : 0,
        carriedSessionMs: Number.isFinite(data.carriedSessionMs) ? Math.max(0, data.carriedSessionMs) : 0,
        resumeMode: Object.values(Modes).includes(data.resumeMode) ? data.resumeMode : null,
      };

      state = { ...defaultState, ...sanitized };

      if (state.mode === Modes.PAUSED && !state.resumeMode) {
        state.resumeMode = Modes.STUDY;
      }

      if (isActiveMode(state.mode)) {
        // Ensure sessionStart is valid; if not, reset to now.
        if (!state.sessionStart) {
          const now = Date.now();
          state.sessionStart = now;
        }
        syncSessionStartPerf();
      }
    }
  } catch (error) {
    console.error("Failed to parse saved StudyPie state", error);
    state = { ...defaultState };
  }

  const total = state.studyTotalMs + state.breakTotalMs;
  displayStudyRatio = total > 0 ? state.studyTotalMs / total : 0.5;
}

function syncSessionStartPerf() {
  if (isActiveMode(state.mode)) {
    const elapsed = Math.max(0, Date.now() - state.sessionStart);
    sessionStartPerf = performance.now() - elapsed;
  } else {
    sessionStartPerf = 0;
  }
}

function loop(now) {
  if (lastTimestamp === null) {
    lastTimestamp = now;
  }

  const rawDelta = now - lastTimestamp;
  const clampedDelta = Math.min(rawDelta, FRAME_CLAMP_MS);
  lastTimestamp = now;

  const wallNow = Date.now();
  updateFrame({ wallNow, delta: clampedDelta });

  requestAnimationFrame(loop);
}

function updateFrame({ wallNow, delta }) {
  const activeMode = getEffectiveMode();
  const elapsedMs = getCurrentSessionElapsed(wallNow);

  const studyDisplayMs =
    activeMode === Modes.STUDY ? state.studyTotalMs + elapsedMs : state.studyTotalMs;
  const breakDisplayMs =
    activeMode === Modes.BREAK ? state.breakTotalMs + elapsedMs : state.breakTotalMs;

  updateTotals(studyDisplayMs, breakDisplayMs);
  updateTimerDisplay(elapsedMs, activeMode);

  const targetRatio = getTargetStudyRatio({ wallNow, studyDisplayMs, breakDisplayMs });
  updateDisplayRatio(targetRatio, delta);
  renderRing(displayStudyRatio);

  persistState(true, wallNow);
}

function getTargetStudyRatio({ wallNow, studyDisplayMs, breakDisplayMs }) {
  const studyMs = studyDisplayMs ??
    (getEffectiveMode() === Modes.STUDY ? state.studyTotalMs + getCurrentSessionElapsed(wallNow) : state.studyTotalMs);
  const breakMs = breakDisplayMs ??
    (getEffectiveMode() === Modes.BREAK ? state.breakTotalMs + getCurrentSessionElapsed(wallNow) : state.breakTotalMs);

  const totalMs = studyMs + breakMs;
  if (totalMs <= 0) {
    return 0.5;
  }
  return Math.min(1, Math.max(0, studyMs / totalMs));
}

function updateDisplayRatio(targetRatio, delta) {
  if (prefersReducedMotion.matches) {
    displayStudyRatio = targetRatio;
    return;
  }

  const frameRatio = delta / (1000 / 60);
  const lerpFactor = 1 - Math.pow(1 - BASE_LERP, Math.max(frameRatio, 0));
  displayStudyRatio += (targetRatio - displayStudyRatio) * lerpFactor;
}

function renderRing(ratio) {
  const clampedRatio = Math.min(1, Math.max(0, ratio));
  const studyLength = clampedRatio * CIRCUMFERENCE;
  const breakLength = (1 - clampedRatio) * CIRCUMFERENCE;

  elements.ringStudy.style.transform = STUDY_ROTATION;
  elements.ringStudy.style.strokeDasharray = CIRCUMFERENCE_STR;
  elements.ringStudy.style.strokeDashoffset = (CIRCUMFERENCE - studyLength).toFixed(3);

  const breakRotation = STUDY_BASE_ROTATION_DEG + clampedRatio * 360;
  elements.ringBreak.style.transform = `rotate(${breakRotation}deg)`;
  elements.ringBreak.style.strokeDasharray = CIRCUMFERENCE_STR;
  elements.ringBreak.style.strokeDashoffset = (CIRCUMFERENCE - breakLength).toFixed(3);
}

function updateTotals(studyMs, breakMs) {
  if (elements.studyTotalValue) {
    elements.studyTotalValue.textContent = formatHms(studyMs);
  } else if (elements.studyTotal) {
<<<<<<< HEAD
    elements.studyTotal.textContent = `Study time\n${formatHms(studyMs)}`;
=======
    elements.studyTotal.textContent = `Study time:\n${formatHms(studyMs)}`;
>>>>>>> 0b4d3f6c
  }

  if (elements.breakTotalValue) {
    elements.breakTotalValue.textContent = formatHms(breakMs);
  } else if (elements.breakTotal) {
<<<<<<< HEAD
    elements.breakTotal.textContent = `Break time\n${formatHms(breakMs)}`;
=======
    elements.breakTotal.textContent = `Break time:\n${formatHms(breakMs)}`;
>>>>>>> 0b4d3f6c
  }
}

function updateTimerDisplay(elapsedMs, activeMode) {
  let displayedMs = elapsedMs;
  if (!activeMode) {
    displayedMs = 0;
  }
  const seconds = Math.floor(displayedMs / 1000);
  if (seconds === lastTimerRenderSecond && activeMode) {
    return;
  }
  lastTimerRenderSecond = activeMode ? seconds : null;
  elements.timer.textContent = formatHms(displayedMs);
}

function getCurrentSessionElapsed(wallNow) {
  const effectiveMode = getEffectiveMode();
  if (!effectiveMode) {
    return 0;
  }
  if (state.mode === Modes.PAUSED) {
    return state.carriedSessionMs;
  }
  if (sessionStartPerf) {
    const perfElapsed = Math.max(0, performance.now() - sessionStartPerf);
    return state.carriedSessionMs + perfElapsed;
  }
  const sinceStart = Math.max(0, wallNow - state.sessionStart);
  return state.carriedSessionMs + sinceStart;
}

function getEffectiveMode() {
  if (state.mode === Modes.PAUSED) {
    return state.resumeMode ?? null;
  }
  if (isActiveMode(state.mode)) {
    return state.mode;
  }
  return null;
}

function isActiveMode(mode) {
  return mode === Modes.STUDY || mode === Modes.BREAK;
}

function formatHms(ms) {
  const totalSeconds = Math.floor(Math.max(0, ms) / 1000);
  const hours = Math.floor(totalSeconds / 3600);
  const minutes = Math.floor((totalSeconds % 3600) / 60);
  const seconds = totalSeconds % 60;
  return [hours, minutes, seconds].map((n) => String(n).padStart(2, "0")).join(":");
}

function persistState(throttled, wallNow) {
  const now = wallNow ?? Date.now();
  if (throttled && now - lastPersistWall < 1000) {
    return;
  }
  lastPersistWall = now;
  try {
    const payload = {
      mode: state.mode,
      studyTotalMs: state.studyTotalMs,
      breakTotalMs: state.breakTotalMs,
      sessionStart: state.sessionStart,
      carriedSessionMs: state.carriedSessionMs,
      resumeMode: state.resumeMode,
    };
    localStorage.setItem(STORAGE_KEY, JSON.stringify(payload));
  } catch (error) {
    console.error("Failed to persist StudyPie state", error);
  }
}

function startSession(targetMode) {
  if (!isActiveMode(targetMode)) {
    return;
  }

  if (state.mode === Modes.PAUSED && state.resumeMode === targetMode) {
    togglePause();
    return;
  }

  const activeMode = getEffectiveMode();
  if (activeMode === targetMode && state.mode !== Modes.PAUSED) {
    return;
  }

  const wallNow = Date.now();
  commitCurrentSession(wallNow);

  state.mode = targetMode;
  state.resumeMode = targetMode;
  state.sessionStart = wallNow;
  state.carriedSessionMs = 0;
  lastTimerRenderSecond = null;
  syncSessionStartPerf();
  lastTimestamp = null;
  applyModeClass();
  persistState(false, wallNow);
  renderStatic();
}

function commitCurrentSession(wallNow) {
  const effectiveMode = getEffectiveMode();
  if (!effectiveMode) {
    state.carriedSessionMs = 0;
    state.sessionStart = 0;
    return;
  }

  const elapsed = getCurrentSessionElapsed(wallNow);
  if (effectiveMode === Modes.STUDY) {
    state.studyTotalMs += elapsed;
  } else if (effectiveMode === Modes.BREAK) {
    state.breakTotalMs += elapsed;
  }
  state.carriedSessionMs = 0;
  state.sessionStart = 0;
  sessionStartPerf = 0;
  lastTimerRenderSecond = null;
}

function togglePause() {
  if (state.mode === Modes.PAUSED) {
    if (!state.resumeMode) {
      return;
    }
    const wallNow = Date.now();
    state.mode = state.resumeMode;
    state.sessionStart = wallNow;
    syncSessionStartPerf();
    lastTimestamp = null;
    applyModeClass();
    persistState(false, wallNow);
    return;
  }

  if (!isActiveMode(state.mode)) {
    return;
  }

  const wallNow = Date.now();
  const elapsed = Math.max(0, wallNow - state.sessionStart);
  state.carriedSessionMs += elapsed;
  state.mode = Modes.PAUSED;
  state.sessionStart = 0;
  sessionStartPerf = 0;
  lastTimestamp = null;
  applyModeClass();
  persistState(false, wallNow);
}

function handleResetPointerDown(event) {
  if (typeof event.button === "number" && event.button !== 0) {
    return;
  }
  if (resetHoldState.active || resetHoldState.completed) {
    return;
  }
  resetHoldState.pointerId = event.pointerId ?? null;
  if (resetHoldState.pointerId !== null) {
    try {
      elements.btnReset.setPointerCapture(resetHoldState.pointerId);
    } catch (error) {
      // Ignore failures to capture; continue gracefully.
      resetHoldState.pointerId = null;
    }
  }
  beginResetHold();
}

function handleResetPointerUp(event) {
  if (resetHoldState.pointerId !== null && event.pointerId !== resetHoldState.pointerId) {
    return;
  }
  if (resetHoldState.active) {
    cancelResetHold();
    return;
  }
  releaseResetPointerCapture();
}

function handleResetPointerLeave(event) {
  if (resetHoldState.pointerId !== null && event.pointerId !== resetHoldState.pointerId) {
    return;
  }
  if (!resetHoldState.active || resetHoldState.completed) {
    return;
  }
  cancelResetHold();
}

function handleResetPointerCancel(event) {
  if (resetHoldState.pointerId !== null && event.pointerId !== resetHoldState.pointerId) {
    return;
  }
  if (resetHoldState.active) {
    cancelResetHold();
  }
  releaseResetPointerCapture();
}

function handleResetKeyDown(event) {
  if (!isResetActivationKey(event) || event.repeat) {
    return;
  }
  event.preventDefault();
  if (resetHoldState.active || resetHoldState.completed) {
    return;
  }
  beginResetHold();
}

function handleResetKeyUp(event) {
  if (!isResetActivationKey(event)) {
    return;
  }
  event.preventDefault();
  if (resetHoldState.active) {
    cancelResetHold();
  }
}

function handleResetBlur() {
  if (resetHoldState.active) {
    cancelResetHold();
  }
}

function beginResetHold() {
  clearResetHoldCleanup();
  resetHoldState.active = true;
  resetHoldState.completed = false;
  resetHoldState.startTime = performance.now();
  setResetHoldProgress(0);
  elements.btnReset.classList.add("control-btn--holding");
  resetHoldState.frameId = requestAnimationFrame(updateResetHoldProgress);
}

function updateResetHoldProgress(now) {
  if (!resetHoldState.active) {
    return;
  }
  const elapsed = Math.max(0, now - resetHoldState.startTime);
  const progress = Math.min(1, elapsed / RESET_HOLD_DURATION_MS);
  setResetHoldProgress(progress);
  if (progress >= 1) {
    finalizeResetHold();
    return;
  }
  resetHoldState.frameId = requestAnimationFrame(updateResetHoldProgress);
}

function finalizeResetHold() {
  resetHoldState.active = false;
  resetHoldState.completed = true;
  if (resetHoldState.frameId) {
    cancelAnimationFrame(resetHoldState.frameId);
    resetHoldState.frameId = 0;
  }
  setResetHoldProgress(1);
  releaseResetPointerCapture();
  resetAll();
  scheduleResetHoldCleanup();
}

function cancelResetHold() {
  if (resetHoldState.frameId) {
    cancelAnimationFrame(resetHoldState.frameId);
    resetHoldState.frameId = 0;
  }
  resetHoldState.active = false;
  resetHoldState.completed = false;
  resetHoldState.startTime = 0;
  setResetHoldProgress(0);
  elements.btnReset.classList.remove("control-btn--holding");
  releaseResetPointerCapture();
  clearResetHoldCleanup();
}

function scheduleResetHoldCleanup() {
  clearResetHoldCleanup();
  resetHoldState.cleanupTimeout = window.setTimeout(() => {
    resetHoldState.cleanupTimeout = 0;
    resetHoldState.completed = false;
    setResetHoldProgress(0);
    elements.btnReset.classList.remove("control-btn--holding");
  }, 180);
}

function clearResetHoldCleanup() {
  if (resetHoldState.cleanupTimeout) {
    clearTimeout(resetHoldState.cleanupTimeout);
    resetHoldState.cleanupTimeout = 0;
  }
}

function releaseResetPointerCapture() {
  if (resetHoldState.pointerId === null) {
    return;
  }
  try {
    elements.btnReset.releasePointerCapture(resetHoldState.pointerId);
  } catch (error) {
    // Ignore errors releasing capture; element may not be capturing.
  }
  resetHoldState.pointerId = null;
}

function setResetHoldProgress(progress) {
  elements.btnReset.style.setProperty("--reset-hold-progress", progress.toFixed(3));
}

function isResetActivationKey(event) {
  return event.key === " " || event.key === "Spacebar" || event.key === "Enter";
}

function requestReset() {
  if (resetHoldState.active) {
    cancelResetHold();
  }
  resetAll();
}

function resetAll() {
  state = { ...defaultState };
  displayStudyRatio = 0.5;
  lastTimestamp = null;
  sessionStartPerf = 0;
  lastTimerRenderSecond = null;
  applyModeClass();
  persistState(false, Date.now());
  renderStatic();
}

function handleKeydown(event) {
  if (event.metaKey || event.ctrlKey || event.altKey) {
    return;
  }

  if (shouldSkipGlobalHotkey(event.target)) {
    return;
  }

  switch (event.key) {
    case "s":
    case "S":
      event.preventDefault();
      startSession(Modes.STUDY);
      break;
    case "b":
    case "B":
      event.preventDefault();
      startSession(Modes.BREAK);
      break;
    case "r":
    case "R":
      event.preventDefault();
      requestReset();
      break;
    case " ":
    case "Spacebar":
      event.preventDefault();
      togglePause();
      break;
    default:
      break;
  }
}

function shouldSkipGlobalHotkey(target) {
  if (!(target instanceof Element)) {
    return false;
  }

  const interactiveSelector =
    "input, textarea, select, button, a[href], [role='button'], [role='link']";
  if (target.closest(interactiveSelector)) {
    return true;
  }

  let current = target;
  while (current) {
    if (current.isContentEditable) {
      return true;
    }
    if (current.hasAttribute("tabindex") && current.tabIndex >= 0) {
      return true;
    }
    current = current.parentElement;
  }

  return false;
}

function handleVisibilityChange() {
  if (document.visibilityState === "visible") {
    lastTimestamp = null;
    syncSessionStartPerf();
  }
}

function applyModeClass() {
  document.body.classList.remove("mode-idle", "mode-study", "mode-break", "mode-paused");
  const modeForClass = state.mode;
  document.body.classList.add(`mode-${modeForClass}`);
}

function renderStatic() {
  const wallNow = Date.now();
  const effectiveMode = getEffectiveMode();
  const elapsedMs = getCurrentSessionElapsed(wallNow);
  const studyDisplayMs =
    effectiveMode === Modes.STUDY ? state.studyTotalMs + elapsedMs : state.studyTotalMs;
  const breakDisplayMs =
    effectiveMode === Modes.BREAK ? state.breakTotalMs + elapsedMs : state.breakTotalMs;

  updateTotals(studyDisplayMs, breakDisplayMs);
  updateTimerDisplay(elapsedMs, effectiveMode);
  const targetRatio = getTargetStudyRatio({ wallNow, studyDisplayMs, breakDisplayMs });
  displayStudyRatio = prefersReducedMotion.matches ? targetRatio : displayStudyRatio;
  renderRing(displayStudyRatio);
}<|MERGE_RESOLUTION|>--- conflicted
+++ resolved
@@ -325,21 +325,14 @@
   if (elements.studyTotalValue) {
     elements.studyTotalValue.textContent = formatHms(studyMs);
   } else if (elements.studyTotal) {
-<<<<<<< HEAD
-    elements.studyTotal.textContent = `Study time\n${formatHms(studyMs)}`;
-=======
+
     elements.studyTotal.textContent = `Study time:\n${formatHms(studyMs)}`;
->>>>>>> 0b4d3f6c
   }
 
   if (elements.breakTotalValue) {
     elements.breakTotalValue.textContent = formatHms(breakMs);
   } else if (elements.breakTotal) {
-<<<<<<< HEAD
-    elements.breakTotal.textContent = `Break time\n${formatHms(breakMs)}`;
-=======
     elements.breakTotal.textContent = `Break time:\n${formatHms(breakMs)}`;
->>>>>>> 0b4d3f6c
   }
 }
 
