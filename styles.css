:root {
  --red: #f73d3f;
  --green: #b9e7b1;
  --bg: #f7f7fa;
  --fg: #111;
  --surface: rgba(255, 255, 255, 0.6);
  --surface-border: rgba(17, 17, 17, 0.05);
  --control-bg: rgba(255, 255, 255, 0.75);
  --control-color: var(--fg);
  --break-btn-bg: rgba(185, 231, 177, 0.28);
  --break-btn-color: #1b4415;
  --break-shadow-hover: 0 18px 40px rgba(64, 121, 54, 0.18);
  --break-shadow-active: 0 12px 28px rgba(64, 121, 54, 0.22);
  --primary-shadow-hover: 0 18px 40px rgba(247, 61, 63, 0.3);
  --primary-shadow-active: 0 12px 28px rgba(247, 61, 63, 0.35);
  --danger-strong: rgba(247, 61, 63, 0.4);
  --danger-soft: rgba(247, 61, 63, 0.12);
  --ring-track: rgba(17, 17, 17, 0.08);
  --timer-break: #2e6930;
  --timer-paused: rgba(17, 17, 17, 0.6);
  --timer-idle: rgba(17, 17, 17, 0.75);
  --outline-color: rgba(17, 17, 17, 0.6);
  --toggle-surface: rgba(17, 17, 17, 0.08);
  --toggle-surface-active: rgba(17, 17, 17, 0.14);
  --toggle-shadow: 0 10px 24px rgba(17, 17, 17, 0.2);
  --ringThickness: 26;
  --ringSize: clamp(15rem, 45vw, 26rem);
  --btn-radius: 999px;
  --toggle-size: 2.5rem;
  --shadow-soft: 0 12px 28px rgba(17, 17, 17, 0.08);
  --shadow-press: 0 6px 16px rgba(17, 17, 17, 0.12);
}

body.theme-dark {
  --bg: #101321;
  --fg: #f5f7ff;
  --surface: rgba(33, 38, 58, 0.68);
  --surface-border: rgba(245, 247, 255, 0.08);
  --control-bg: rgba(37, 42, 64, 0.85);
  --control-color: #f5f7ff;
  --break-btn-bg: rgba(111, 196, 120, 0.45);
  --break-btn-color: #f4fff3;
  --break-shadow-hover: 0 18px 40px rgba(45, 107, 51, 0.25);
  --break-shadow-active: 0 12px 28px rgba(45, 107, 51, 0.32);
  --primary-shadow-hover: 0 18px 40px rgba(255, 108, 110, 0.42);
  --primary-shadow-active: 0 12px 28px rgba(255, 108, 110, 0.5);
  --danger-strong: rgba(255, 108, 110, 0.36);
  --danger-soft: rgba(255, 108, 110, 0.18);
  --ring-track: rgba(245, 247, 255, 0.18);
  --timer-break: #9df2a3;
  --timer-paused: rgba(245, 247, 255, 0.7);
  --timer-idle: rgba(245, 247, 255, 0.78);
  --outline-color: rgba(245, 247, 255, 0.7);
  --toggle-surface: rgba(245, 247, 255, 0.12);
  --toggle-surface-active: rgba(245, 247, 255, 0.2);
  --toggle-shadow: 0 12px 26px rgba(0, 0, 0, 0.55);
  --shadow-soft: 0 12px 28px rgba(0, 0, 0, 0.45);
  --shadow-press: 0 6px 16px rgba(0, 0, 0, 0.6);
  --red: #ff6c6e;
  --green: #7dd37d;
<<<<<<< HEAD
  color-scheme: dark;
=======
>>>>>>> 347bb744
}

* {
  box-sizing: border-box;
}

html,
body {
  min-height: 100%;
}

body {
  margin: 0;
  font-family: "Inter", "Segoe UI", system-ui, -apple-system, BlinkMacSystemFont, sans-serif;
  font-variant-numeric: tabular-nums;
  font-feature-settings: "tnum" 1;
  background-color: var(--bg);
  color: var(--fg);
  color-scheme: light;
  line-height: 1.5;
  display: flex;
  justify-content: center;
  -webkit-font-smoothing: antialiased;
  text-rendering: optimizeLegibility;
  transition: background-color 260ms ease, color 260ms ease;
}

.app {
  min-height: 100vh;
  width: min(960px, 100vw);
  padding: clamp(1.5rem, 4vw, 3.5rem) clamp(1.25rem, 4vw, 3rem) 3rem;
  display: flex;
  flex-direction: column;
  gap: clamp(2rem, 6vw, 3.5rem);
}

.app__header {
  display: grid;
<<<<<<< HEAD
  grid-template-columns: auto 1fr auto;
  align-items: center;
  justify-items: center;
  min-height: var(--toggle-size);
}

.app__header::after {
  content: "";
  width: var(--toggle-size);
  height: var(--toggle-size);
  grid-column: 3;
  grid-row: 1;
  align-self: start;
  justify-self: end;
  visibility: hidden;
  pointer-events: none;
=======
  align-items: center;
  justify-items: center;
>>>>>>> 347bb744
}

.app__logo {
  font-size: clamp(1.5rem, 4vw, 2.25rem);
  letter-spacing: 0.08em;
  text-transform: uppercase;
  margin: 0;
  grid-column: 2;
  align-self: center;
  justify-self: center;
}

.theme-toggle {
  grid-column: 1;
  grid-row: 1;
  justify-self: start;
  align-self: start;
  display: inline-flex;
  align-items: center;
  justify-content: center;
  width: var(--toggle-size);
  height: var(--toggle-size);
  padding: 0;
  border: none;
  border-radius: 999px;
  background: transparent;
  color: var(--fg);
  cursor: pointer;
  box-shadow: none;
  transition: background-color 220ms ease, color 220ms ease, box-shadow 220ms ease,
    transform 160ms ease;
  transform-origin: center;
}

.theme-toggle:hover {
  background-color: var(--toggle-surface);
  box-shadow: var(--toggle-shadow);
}

.theme-toggle:active {
  background-color: var(--toggle-surface-active);
  transform: scale(0.92);
}

.theme-toggle:focus-visible {
  outline: 3px solid var(--outline-color);
  outline-offset: 3px;
}

.theme-toggle__icon {
  width: 1.25rem;
  height: 1.25rem;
  display: block;
}

.theme-toggle__moon-outline {
  fill: none;
  stroke: currentColor;
  stroke-width: 1.6;
  stroke-linecap: round;
  stroke-linejoin: round;
  transition: opacity 220ms ease, stroke 220ms ease;
}

.theme-toggle__moon-fill {
  fill: currentColor;
  opacity: 0;
  transform-origin: 50% 50%;
  transition: opacity 220ms ease, transform 220ms ease;
}

.theme-toggle--active .theme-toggle__moon-outline {
  opacity: 0;
}

.theme-toggle--active .theme-toggle__moon-fill {
  opacity: 1;
  transform: scale(0.94);
}

.theme-toggle {
  justify-self: start;
  align-self: start;
  display: inline-flex;
  align-items: center;
  justify-content: center;
  width: 2.5rem;
  height: 2.5rem;
  padding: 0;
  border: none;
  border-radius: 999px;
  background: transparent;
  color: var(--fg);
  cursor: pointer;
  box-shadow: none;
  transition: background-color 220ms ease, color 220ms ease, box-shadow 220ms ease,
    transform 160ms ease;
}

.theme-toggle:hover {
  background-color: var(--toggle-surface);
  box-shadow: var(--toggle-shadow);
}

.theme-toggle:active {
  background-color: var(--toggle-surface-active);
  transform: scale(0.92);
}

.theme-toggle:focus-visible {
  outline: 3px solid var(--outline-color);
  outline-offset: 3px;
}

.theme-toggle__icon {
  width: 1.25rem;
  height: 1.25rem;
  display: block;
}

.theme-toggle__moon {
  fill: none;
  stroke: currentColor;
  stroke-width: 1.6;
  stroke-linecap: round;
  stroke-linejoin: round;
  transition: fill 220ms ease, stroke 220ms ease;
}

.theme-toggle--active .theme-toggle__moon {
  fill: currentColor;
  stroke: none;
}

.app__main {
  display: flex;
  flex-direction: column;
  gap: clamp(2rem, 5vw, 3.5rem);
}

.board {
  display: grid;
  grid-template-columns: minmax(0, 1fr) auto minmax(0, 1fr);
  grid-template-areas: "break ring study";
  align-items: center;
  gap: clamp(1.5rem, 5vw, 3rem);
}

.total {
  font-size: clamp(1rem, 2.6vw, 1.25rem);
  letter-spacing: 0.01em;
  font-weight: 500;
  background-color: var(--surface);
  border-radius: 1.25rem;
  padding: 0.75rem 1.25rem;
  box-shadow: inset 0 0 0 1px var(--surface-border);
  backdrop-filter: blur(6px);
  transition: background-color 260ms ease, color 260ms ease, box-shadow 260ms ease;
}

.total--break {
  grid-area: break;
  justify-self: end;
  text-align: right;
}

.total--study {
  grid-area: study;
  justify-self: start;
}

.ring-block {
  grid-area: ring;
  justify-self: center;
}

.ring-stack {
  position: relative;
  width: var(--ringSize);
  aspect-ratio: 1;
}

#ringSvg {
  width: 100%;
  height: 100%;
  display: block;
}

.ring-track,
.ring-segment {
  fill: none;
  stroke-width: var(--ringThickness);
}

.ring-track {
  stroke: var(--ring-track);
  transition: stroke 260ms ease;
}

.ring-segment {
  stroke-linecap: butt;
  stroke-dasharray: 0 999;
  transform-origin: 50% 50%;
  transition: stroke-width 180ms ease, stroke 180ms ease;
}

.ring-segment--study {
  stroke: var(--red);
}

.ring-segment--break {
  stroke: var(--green);
}

.timer {
  position: absolute;
  inset: 0;
  display: flex;
  align-items: center;
  justify-content: center;
  font-size: clamp(2.25rem, 6vw, 3.75rem);
  font-weight: 600;
  color: var(--fg);
  text-align: center;
  font-variant-numeric: tabular-nums;
  pointer-events: none;
  transition: color 240ms ease;
}

.controls {
  display: flex;
  flex-wrap: wrap;
  justify-content: center;
  gap: 1rem;
}

.control-btn {
  position: relative;
  padding: 0.85rem 1.8rem;
  border: none;
  border-radius: var(--btn-radius);
  font-size: 1rem;
  font-weight: 600;
  letter-spacing: 0.02em;
  background-color: var(--control-bg);
  color: var(--control-color);
  box-shadow: var(--shadow-soft);
  cursor: pointer;
  transition: transform 160ms ease, box-shadow 160ms ease, background-color 220ms ease,
    color 220ms ease, background 220ms ease;
  will-change: transform;
  overflow: hidden;
}

.control-btn--holding {
  transition: transform 160ms ease, box-shadow 160ms ease, background-color 0s linear,
    color 220ms ease, background 0s linear;
}

.control-btn::after {
  content: "";
  position: absolute;
  inset: 50% 0 0 50%;
  width: 0;
  height: 0;
  border-radius: 50%;
  background: currentColor;
  opacity: 0;
  transform: translate(-50%, -50%) scale(0.5);
  transition: none;
  pointer-events: none;
}

.control-btn:hover {
  transform: translateY(-1px) scale(1.01);
  box-shadow: 0 16px 36px rgba(17, 17, 17, 0.12);
}

.control-btn:active {
  transform: scale(0.97);
  box-shadow: var(--shadow-press);
}

.control-btn:active::after {
  width: 220%;
  height: 220%;
  opacity: 0.12;
  transition: opacity 220ms ease, transform 220ms ease;
  transform: translate(-50%, -50%) scale(1);
}

.control-btn:focus-visible {
  outline: 3px solid var(--outline-color);
  outline-offset: 3px;
}

.control-btn--primary {
  background-color: var(--red);
  color: #fff;
}

.control-btn--primary:hover {
  box-shadow: var(--primary-shadow-hover);
}

.control-btn--primary:active {
  box-shadow: var(--primary-shadow-active);
}

.control-btn--danger {
  --reset-hold-progress: 0;
  background: linear-gradient(
    to right,
    var(--danger-strong) 0%,
    var(--danger-strong) calc(var(--reset-hold-progress) * 100%),
    var(--danger-soft) calc(var(--reset-hold-progress) * 100%),
    var(--danger-soft) 100%
  );
  background-repeat: no-repeat;
  background-size: 100% 100%;
  color: var(--red);
}

.control-btn--danger.control-btn--holding {
  color: #fff;
}

#btnBreak {
  background-color: var(--break-btn-bg);
  color: var(--break-btn-color);
}

#btnBreak:hover {
  box-shadow: var(--break-shadow-hover);
}

#btnBreak:active {
  box-shadow: var(--break-shadow-active);
}

body.mode-study .timer {
  color: var(--red);
}

body.mode-break .timer {
  color: var(--timer-break);
}

body.mode-paused .timer {
  color: var(--timer-paused);
}

body.mode-idle .timer {
  color: var(--timer-idle);
}

.sr-only {
  position: absolute;
  width: 1px;
  height: 1px;
  padding: 0;
  margin: -1px;
  overflow: hidden;
  clip: rect(0, 0, 0, 0);
  white-space: nowrap;
  border: 0;
}

@media (max-width: 820px) {
  .board {
    grid-template-columns: 1fr;
    grid-template-areas:
      "ring"
      "break"
      "study";
    justify-items: center;
  }

  .total {
    width: min(100%, 22rem);
    text-align: center;
  }

  .total--break {
    justify-self: center;
  }

  .total--study {
    justify-self: center;
  }
}

@media (prefers-reduced-motion: reduce) {
  *,
  *::before,
  *::after {
    animation-duration: 0.01ms !important;
    animation-iteration-count: 1 !important;
    transition-duration: 0.01ms !important;
    scroll-behavior: auto !important;
  }

  .control-btn::after {
    display: none;
  }
}<|MERGE_RESOLUTION|>--- conflicted
+++ resolved
@@ -58,10 +58,6 @@
   --shadow-press: 0 6px 16px rgba(0, 0, 0, 0.6);
   --red: #ff6c6e;
   --green: #7dd37d;
-<<<<<<< HEAD
-  color-scheme: dark;
-=======
->>>>>>> 347bb744
 }
 
 * {
@@ -100,27 +96,8 @@
 
 .app__header {
   display: grid;
-<<<<<<< HEAD
-  grid-template-columns: auto 1fr auto;
   align-items: center;
   justify-items: center;
-  min-height: var(--toggle-size);
-}
-
-.app__header::after {
-  content: "";
-  width: var(--toggle-size);
-  height: var(--toggle-size);
-  grid-column: 3;
-  grid-row: 1;
-  align-self: start;
-  justify-self: end;
-  visibility: hidden;
-  pointer-events: none;
-=======
-  align-items: center;
-  justify-items: center;
->>>>>>> 347bb744
 }
 
 .app__logo {
