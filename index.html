<!DOCTYPE html>
<html lang="en">
  <head>
    <meta charset="utf-8" />
    <meta name="viewport" content="width=device-width, initial-scale=1" />
    <title>StudyPie</title>
    <link rel="preconnect" href="https://fonts.googleapis.com" />
    <link rel="preconnect" href="https://fonts.gstatic.com" crossorigin />
    <link rel="icon" type="image/png" href="favicon.png">
    <link
      href="https://fonts.googleapis.com/css2?family=Inter:wght@400;500;600;700&display=swap"
      rel="stylesheet"
    />
    <link rel="stylesheet" href="styles.css" />
  </head>
  <body>
    <div class="app" data-testid="app-root">
      <header class="app__header">
        <button
          id="btnTheme"
          class="theme-toggle"
          type="button"
          aria-label="Switch to dark mode"
          aria-pressed="false"
        >
          <svg
            class="theme-toggle__icon"
            viewBox="0 0 24 24"
            role="presentation"
            aria-hidden="true"
            focusable="false"
          >
            <path
              class="theme-toggle__moon"
              d="M17.293 13.293A8 8 0 118.707 2.707a6 6 0 108.586 10.586z"
            ></path>
          </svg>
        </button>
        <h1 class="app__logo">StudyPie</h1>
      </header>
      <main class="app__main" role="main">
        <section class="board" aria-labelledby="totals-heading">
          <h2 id="totals-heading" class="sr-only">Time overview</h2>
          <div class="total total--break" id="breakTotal" data-testid="break-total">
<<<<<<< HEAD
            <span class="total__label">Break time</span>
=======
            <span class="total__label">Break time:</span>
>>>>>>> 0b4d3f6c
            <span class="total__value">00:00:00</span>
          </div>
          <div class="ring-block">
            <div class="ring-stack">
              <svg id="ringSvg" data-testid="ring-svg" viewBox="0 0 220 220" role="presentation" aria-hidden="true">
                <circle class="ring-track" cx="110" cy="110" r="90"></circle>
                <circle id="ringBreak" data-testid="ring-break" class="ring-segment ring-segment--break" cx="110" cy="110" r="90"></circle>
                <circle id="ringStudy" data-testid="ring-study" class="ring-segment ring-segment--study" cx="110" cy="110" r="90"></circle>
              </svg>
              <div class="timer" id="timer" data-testid="timer" role="timer" aria-live="polite">00:00:00</div>
            </div>
          </div>
          <div class="total total--study" id="studyTotal" data-testid="study-total">
<<<<<<< HEAD
            <span class="total__label">Study time</span>
=======
            <span class="total__label">Study time:</span>
>>>>>>> 0b4d3f6c
            <span class="total__value">00:00:00</span>
          </div>
        </section>
        <section class="controls" aria-label="Timer controls">
          <button id="btnStudy" data-testid="btn-study" class="control-btn control-btn--primary" type="button">Start Study</button>
          <button id="btnBreak" data-testid="btn-break" class="control-btn" type="button">Start Break</button>
          <button id="btnPause" data-testid="btn-pause" class="control-btn" type="button">Pause/Resume</button>
          <button id="btnReset" data-testid="btn-reset" class="control-btn control-btn--danger" type="button">Reset</button>
        </section>
      </main>
    </div>
    <script src="app.js" defer></script>
  </body>
</html><|MERGE_RESOLUTION|>--- conflicted
+++ resolved
@@ -42,11 +42,7 @@
         <section class="board" aria-labelledby="totals-heading">
           <h2 id="totals-heading" class="sr-only">Time overview</h2>
           <div class="total total--break" id="breakTotal" data-testid="break-total">
-<<<<<<< HEAD
-            <span class="total__label">Break time</span>
-=======
             <span class="total__label">Break time:</span>
->>>>>>> 0b4d3f6c
             <span class="total__value">00:00:00</span>
           </div>
           <div class="ring-block">
@@ -60,11 +56,7 @@
             </div>
           </div>
           <div class="total total--study" id="studyTotal" data-testid="study-total">
-<<<<<<< HEAD
-            <span class="total__label">Study time</span>
-=======
             <span class="total__label">Study time:</span>
->>>>>>> 0b4d3f6c
             <span class="total__value">00:00:00</span>
           </div>
         </section>
