<!DOCTYPE html>
<html lang="en">
  <head>
    <meta charset="utf-8" />
    <meta name="viewport" content="width=device-width, initial-scale=1" />
    <title>StudyPie</title>
    <link rel="preconnect" href="https://fonts.googleapis.com" />
    <link rel="preconnect" href="https://fonts.gstatic.com" crossorigin />
    <link rel="icon" type="image/png" href="favicon.png">
    <link
      href="https://fonts.googleapis.com/css2?family=Inter:wght@400;500;600;700&display=swap"
      rel="stylesheet"
    />
    <link rel="stylesheet" href="styles.css" />
  </head>
  <body>
    <div class="app" data-testid="app-root">
      <header class="app__header">
        <button
          id="btnTheme"
          class="theme-toggle"
          type="button"
          aria-label="Switch to dark mode"
          aria-pressed="false"
        >
          <svg
            class="theme-toggle__icon"
            viewBox="0 0 24 24"
            role="presentation"
            aria-hidden="true"
            focusable="false"
          >
            <path
<<<<<<< HEAD
              class="theme-toggle__moon-outline"
              d="M21 12.79A9 9 0 1111.21 3a7 7 0 0010 9.79z"
            ></path>
            <path
              class="theme-toggle__moon-fill"
              d="M21 12.79A9 9 0 1111.21 3a7 7 0 0010 9.79z"
=======
              class="theme-toggle__moon"
              d="M17.293 13.293A8 8 0 118.707 2.707a6 6 0 108.586 10.586z"
>>>>>>> 347bb744
            ></path>
          </svg>
        </button>
        <h1 class="app__logo">StudyPie</h1>
      </header>
      <main class="app__main" role="main">
        <section class="board" aria-labelledby="totals-heading">
          <h2 id="totals-heading" class="sr-only">Time overview</h2>
          <div class="total total--break" id="breakTotal" data-testid="break-total">Break time: 00:00:00</div>
          <div class="ring-block">
            <div class="ring-stack">
              <svg id="ringSvg" data-testid="ring-svg" viewBox="0 0 220 220" role="presentation" aria-hidden="true">
                <circle class="ring-track" cx="110" cy="110" r="90"></circle>
                <circle id="ringBreak" data-testid="ring-break" class="ring-segment ring-segment--break" cx="110" cy="110" r="90"></circle>
                <circle id="ringStudy" data-testid="ring-study" class="ring-segment ring-segment--study" cx="110" cy="110" r="90"></circle>
              </svg>
              <div class="timer" id="timer" data-testid="timer" role="timer" aria-live="polite">00:00:00</div>
            </div>
          </div>
          <div class="total total--study" id="studyTotal" data-testid="study-total">Study time: 00:00:00</div>
        </section>
        <section class="controls" aria-label="Timer controls">
          <button id="btnStudy" data-testid="btn-study" class="control-btn control-btn--primary" type="button">Start Study</button>
          <button id="btnBreak" data-testid="btn-break" class="control-btn" type="button">Start Break</button>
          <button id="btnPause" data-testid="btn-pause" class="control-btn" type="button">Pause/Resume</button>
          <button id="btnReset" data-testid="btn-reset" class="control-btn control-btn--danger" type="button">Reset</button>
        </section>
      </main>
    </div>
    <script src="app.js" defer></script>
  </body>
</html><|MERGE_RESOLUTION|>--- conflicted
+++ resolved
@@ -31,17 +31,9 @@
             focusable="false"
           >
             <path
-<<<<<<< HEAD
-              class="theme-toggle__moon-outline"
-              d="M21 12.79A9 9 0 1111.21 3a7 7 0 0010 9.79z"
-            ></path>
-            <path
-              class="theme-toggle__moon-fill"
-              d="M21 12.79A9 9 0 1111.21 3a7 7 0 0010 9.79z"
-=======
+
               class="theme-toggle__moon"
               d="M17.293 13.293A8 8 0 118.707 2.707a6 6 0 108.586 10.586z"
->>>>>>> 347bb744
             ></path>
           </svg>
         </button>
